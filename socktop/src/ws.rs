//! Minimal WebSocket client helpers for requesting metrics from the agent.

use flate2::read::GzDecoder;
use futures_util::{SinkExt, StreamExt};
<<<<<<< HEAD
use rustls::{ClientConfig, RootCertStore};
use rustls_pemfile::Item;
use std::io::Read;
use std::{fs::File, io::BufReader, sync::Arc};
use tokio::net::TcpStream;
use tokio::time::{interval, Duration};
use tokio_tungstenite::{
    connect_async, connect_async_tls_with_config, tungstenite::client::IntoClientRequest,
    tungstenite::Message, Connector, MaybeTlsStream, WebSocketStream,
};
use url::Url;
=======
use std::io::{Cursor, Read};
use std::sync::OnceLock;
use tokio::net::TcpStream;
use tokio::time::{timeout, Duration};
use tokio_tungstenite::{connect_async, tungstenite::Message, MaybeTlsStream, WebSocketStream};
>>>>>>> 3ad1d52f

use crate::types::{DiskInfo, Metrics, ProcessesPayload};

pub type WsStream = WebSocketStream<MaybeTlsStream<TcpStream>>;

<<<<<<< HEAD
// Connect to the agent and return the WS stream
pub async fn connect(
    url: &str,
    tls_ca: Option<&str>,
) -> Result<WsStream, Box<dyn std::error::Error>> {
    let mut u = Url::parse(url)?;
    if let Some(ca_path) = tls_ca {
        if u.scheme() == "ws" {
            let _ = u.set_scheme("wss");
        }
        return connect_with_ca(u.as_str(), ca_path).await;
    }
    let (ws, _) = connect_async(u.as_str()).await?;
    Ok(ws)
}

async fn connect_with_ca(url: &str, ca_path: &str) -> Result<WsStream, Box<dyn std::error::Error>> {
    let mut root = RootCertStore::empty();
    let mut reader = BufReader::new(File::open(ca_path)?);
    let mut der_certs = Vec::new();
    while let Ok(Some(item)) = rustls_pemfile::read_one(&mut reader) {
        if let Item::X509Certificate(der) = item {
            der_certs.push(der);
        }
    }
    root.add_parsable_certificates(der_certs);

    let cfg = ClientConfig::builder()
        .with_root_certificates(root)
        .with_no_client_auth();
    let cfg = Arc::new(cfg);

    let req = url.into_client_request()?;
    let (ws, _) =
        connect_async_tls_with_config(req, None, true, Some(Connector::Rustls(cfg))).await?;
    Ok(ws)
=======
#[inline]
fn debug_on() -> bool {
    static ON: OnceLock<bool> = OnceLock::new();
    *ON.get_or_init(|| {
        std::env::var("SOCKTOP_DEBUG")
            .map(|v| v != "0")
            .unwrap_or(false)
    })
>>>>>>> 3ad1d52f
}

fn log_msg(msg: &Message) {
    match msg {
        Message::Binary(b) => eprintln!("ws: Binary {} bytes", b.len()),
        Message::Text(s) => eprintln!("ws: Text {} bytes", s.len()),
        Message::Close(_) => eprintln!("ws: Close"),
        _ => eprintln!("ws: Other frame"),
    }
}

// Connect to the agent and return the WS stream
pub async fn connect(url: &str) -> Result<WsStream, Box<dyn std::error::Error>> {
    if debug_on() {
        eprintln!("ws: connecting to {url}");
    }
    let (ws, _) = connect_async(url).await?;
    if debug_on() {
        eprintln!("ws: connected");
    }
    Ok(ws)
}

// Decompress a gzip-compressed binary frame into a String.
fn gunzip_to_string(bytes: &[u8]) -> Option<String> {
    let cursor = Cursor::new(bytes);
    let mut dec = GzDecoder::new(cursor);
    let mut out = String::new();
    dec.read_to_string(&mut out).ok()?;
    if debug_on() {
        eprintln!("ws: gunzip decoded {} bytes", out.len());
    }
    Some(out)
}

fn message_to_json(msg: &Message) -> Option<String> {
    match msg {
        Message::Binary(b) => {
            if debug_on() {
                eprintln!("ws: <- Binary frame {} bytes", b.len());
            }
            if let Some(s) = gunzip_to_string(b) {
                return Some(s);
            }
            // Fallback: try interpreting as UTF-8 JSON in a binary frame
            String::from_utf8(b.clone()).ok()
        }
        Message::Text(s) => {
            if debug_on() {
                eprintln!("ws: <- Text frame {} bytes", s.len());
            }
            Some(s.clone())
        }
        _ => None,
    }
}

// Suppress dead_code until these are wired into the app
#[allow(dead_code)]
pub enum Payload {
    Metrics(Metrics),
    Disks(Vec<DiskInfo>),
    Processes(ProcessesPayload),
}

fn parse_any_payload(json: &str) -> Result<Payload, serde_json::Error> {
    if let Ok(m) = serde_json::from_str::<Metrics>(json) {
        return Ok(Payload::Metrics(m));
    }
    if let Ok(d) = serde_json::from_str::<Vec<DiskInfo>>(json) {
        return Ok(Payload::Disks(d));
    }
    if let Ok(p) = serde_json::from_str::<ProcessesPayload>(json) {
        return Ok(Payload::Processes(p));
    }
    Err(serde_json::Error::io(std::io::Error::new(
        std::io::ErrorKind::InvalidData,
        "unknown payload",
    )))
}

// Send a "get_metrics" request and await a single JSON reply
pub async fn request_metrics(ws: &mut WsStream) -> Option<Metrics> {
    if debug_on() {
        eprintln!("ws: -> get_metrics");
    }
    if ws.send(Message::Text("get_metrics".into())).await.is_err() {
        return None;
    }
    // Drain a few messages until we find Metrics (handle out-of-order replies)
    for _ in 0..8 {
        match timeout(Duration::from_millis(800), ws.next()).await {
            Ok(Some(Ok(msg))) => {
                if debug_on() {
                    log_msg(&msg);
                }
                if let Some(json) = message_to_json(&msg) {
                    match parse_any_payload(&json) {
                        Ok(Payload::Metrics(m)) => return Some(m),
                        Ok(Payload::Disks(_)) => {
                            if debug_on() {
                                eprintln!("ws: got Disks while waiting for Metrics");
                            }
                        }
                        Ok(Payload::Processes(_)) => {
                            if debug_on() {
                                eprintln!("ws: got Processes while waiting for Metrics");
                            }
                        }
                        Err(_e) => {
                            if debug_on() {
                                eprintln!(
                                    "ws: unknown payload while waiting for Metrics (len={})",
                                    json.len()
                                );
                            }
                        }
                    }
                } else if debug_on() {
                    eprintln!("ws: non-json frame while waiting for Metrics");
                }
            }
            Ok(Some(Err(_e))) => continue,
            Ok(None) => return None,
            Err(_elapsed) => continue,
        }
    }
    None
}

// Send a "get_disks" request and await a JSON Vec<DiskInfo>
pub async fn request_disks(ws: &mut WsStream) -> Option<Vec<DiskInfo>> {
    if debug_on() {
        eprintln!("ws: -> get_disks");
    }
    if ws.send(Message::Text("get_disks".into())).await.is_err() {
        return None;
    }
    for _ in 0..8 {
        match timeout(Duration::from_millis(800), ws.next()).await {
            Ok(Some(Ok(msg))) => {
                if debug_on() {
                    log_msg(&msg);
                }
                if let Some(json) = message_to_json(&msg) {
                    match parse_any_payload(&json) {
                        Ok(Payload::Disks(d)) => return Some(d),
                        Ok(Payload::Metrics(_)) => {
                            if debug_on() {
                                eprintln!("ws: got Metrics while waiting for Disks");
                            }
                        }
                        Ok(Payload::Processes(_)) => {
                            if debug_on() {
                                eprintln!("ws: got Processes while waiting for Disks");
                            }
                        }
                        Err(_e) => {
                            if debug_on() {
                                eprintln!(
                                    "ws: unknown payload while waiting for Disks (len={})",
                                    json.len()
                                );
                            }
                        }
                    }
                } else if debug_on() {
                    eprintln!("ws: non-json frame while waiting for Disks");
                }
            }
            Ok(Some(Err(_e))) => continue,
            Ok(None) => return None,
            Err(_elapsed) => continue,
        }
    }
    None
}

// Send a "get_processes" request and await a JSON ProcessesPayload
pub async fn request_processes(ws: &mut WsStream) -> Option<ProcessesPayload> {
    if debug_on() {
        eprintln!("ws: -> get_processes");
    }
    if ws
        .send(Message::Text("get_processes".into()))
        .await
        .is_err()
    {
        return None;
    }
    for _ in 0..16 {
        // allow a few more cycles due to gzip size
        match timeout(Duration::from_millis(1200), ws.next()).await {
            Ok(Some(Ok(msg))) => {
                if debug_on() {
                    log_msg(&msg);
                }
                if let Some(json) = message_to_json(&msg) {
                    match parse_any_payload(&json) {
                        Ok(Payload::Processes(p)) => return Some(p),
                        Ok(Payload::Metrics(_)) => {
                            if debug_on() {
                                eprintln!("ws: got Metrics while waiting for Processes");
                            }
                        }
                        Ok(Payload::Disks(_)) => {
                            if debug_on() {
                                eprintln!("ws: got Disks while waiting for Processes");
                            }
                        }
                        Err(_e) => {
                            if debug_on() {
                                eprintln!(
                                    "ws: unknown payload while waiting for Processes (len={})",
                                    json.len()
                                );
                            }
                        }
                    }
                } else if debug_on() {
                    eprintln!("ws: non-json frame while waiting for Processes");
                }
            }
            Ok(Some(Err(_e))) => continue,
            Ok(None) => return None,
            Err(_elapsed) => continue,
        }
    }
    None
}<|MERGE_RESOLUTION|>--- conflicted
+++ resolved
@@ -1,32 +1,24 @@
 //! Minimal WebSocket client helpers for requesting metrics from the agent.
 
-use flate2::read::GzDecoder;
+use flate2::bufread::GzDecoder;
 use futures_util::{SinkExt, StreamExt};
-<<<<<<< HEAD
 use rustls::{ClientConfig, RootCertStore};
 use rustls_pemfile::Item;
-use std::io::Read;
+use std::io::{Cursor, Read};
+use std::sync::OnceLock;
 use std::{fs::File, io::BufReader, sync::Arc};
 use tokio::net::TcpStream;
-use tokio::time::{interval, Duration};
+use tokio::time::{interval, timeout, Duration};
 use tokio_tungstenite::{
     connect_async, connect_async_tls_with_config, tungstenite::client::IntoClientRequest,
     tungstenite::Message, Connector, MaybeTlsStream, WebSocketStream,
 };
 use url::Url;
-=======
-use std::io::{Cursor, Read};
-use std::sync::OnceLock;
-use tokio::net::TcpStream;
-use tokio::time::{timeout, Duration};
-use tokio_tungstenite::{connect_async, tungstenite::Message, MaybeTlsStream, WebSocketStream};
->>>>>>> 3ad1d52f
 
 use crate::types::{DiskInfo, Metrics, ProcessesPayload};
 
 pub type WsStream = WebSocketStream<MaybeTlsStream<TcpStream>>;
 
-<<<<<<< HEAD
 // Connect to the agent and return the WS stream
 pub async fn connect(
     url: &str,
@@ -63,7 +55,8 @@
     let (ws, _) =
         connect_async_tls_with_config(req, None, true, Some(Connector::Rustls(cfg))).await?;
     Ok(ws)
-=======
+}
+
 #[inline]
 fn debug_on() -> bool {
     static ON: OnceLock<bool> = OnceLock::new();
@@ -72,62 +65,28 @@
             .map(|v| v != "0")
             .unwrap_or(false)
     })
->>>>>>> 3ad1d52f
-}
-
-fn log_msg(msg: &Message) {
-    match msg {
-        Message::Binary(b) => eprintln!("ws: Binary {} bytes", b.len()),
-        Message::Text(s) => eprintln!("ws: Text {} bytes", s.len()),
-        Message::Close(_) => eprintln!("ws: Close"),
-        _ => eprintln!("ws: Other frame"),
-    }
-}
-
-// Connect to the agent and return the WS stream
-pub async fn connect(url: &str) -> Result<WsStream, Box<dyn std::error::Error>> {
-    if debug_on() {
-        eprintln!("ws: connecting to {url}");
-    }
-    let (ws, _) = connect_async(url).await?;
-    if debug_on() {
-        eprintln!("ws: connected");
-    }
-    Ok(ws)
+}
+
+// Send a "get_metrics" request and await a single JSON reply
+pub async fn request_metrics(ws: &mut WsStream) -> Option<Metrics> {
+    if ws.send(Message::Text("get_metrics".into())).await.is_err() {
+        return None;
+    }
+    match ws.next().await {
+        Some(Ok(Message::Binary(b))) => {
+            gunzip_to_string(&b).and_then(|s| serde_json::from_str::<Metrics>(&s).ok())
+        }
+        Some(Ok(Message::Text(json))) => serde_json::from_str::<Metrics>(&json).ok(),
+        _ => None,
+    }
 }
 
 // Decompress a gzip-compressed binary frame into a String.
 fn gunzip_to_string(bytes: &[u8]) -> Option<String> {
-    let cursor = Cursor::new(bytes);
-    let mut dec = GzDecoder::new(cursor);
+    let mut dec = GzDecoder::new(bytes);
     let mut out = String::new();
     dec.read_to_string(&mut out).ok()?;
-    if debug_on() {
-        eprintln!("ws: gunzip decoded {} bytes", out.len());
-    }
     Some(out)
-}
-
-fn message_to_json(msg: &Message) -> Option<String> {
-    match msg {
-        Message::Binary(b) => {
-            if debug_on() {
-                eprintln!("ws: <- Binary frame {} bytes", b.len());
-            }
-            if let Some(s) = gunzip_to_string(b) {
-                return Some(s);
-            }
-            // Fallback: try interpreting as UTF-8 JSON in a binary frame
-            String::from_utf8(b.clone()).ok()
-        }
-        Message::Text(s) => {
-            if debug_on() {
-                eprintln!("ws: <- Text frame {} bytes", s.len());
-            }
-            Some(s.clone())
-        }
-        _ => None,
-    }
 }
 
 // Suppress dead_code until these are wired into the app
@@ -138,6 +97,7 @@
     Processes(ProcessesPayload),
 }
 
+#[allow(dead_code)]
 fn parse_any_payload(json: &str) -> Result<Payload, serde_json::Error> {
     if let Ok(m) = serde_json::from_str::<Metrics>(json) {
         return Ok(Payload::Metrics(m));
@@ -154,108 +114,22 @@
     )))
 }
 
-// Send a "get_metrics" request and await a single JSON reply
-pub async fn request_metrics(ws: &mut WsStream) -> Option<Metrics> {
-    if debug_on() {
-        eprintln!("ws: -> get_metrics");
-    }
-    if ws.send(Message::Text("get_metrics".into())).await.is_err() {
-        return None;
-    }
-    // Drain a few messages until we find Metrics (handle out-of-order replies)
-    for _ in 0..8 {
-        match timeout(Duration::from_millis(800), ws.next()).await {
-            Ok(Some(Ok(msg))) => {
-                if debug_on() {
-                    log_msg(&msg);
-                }
-                if let Some(json) = message_to_json(&msg) {
-                    match parse_any_payload(&json) {
-                        Ok(Payload::Metrics(m)) => return Some(m),
-                        Ok(Payload::Disks(_)) => {
-                            if debug_on() {
-                                eprintln!("ws: got Disks while waiting for Metrics");
-                            }
-                        }
-                        Ok(Payload::Processes(_)) => {
-                            if debug_on() {
-                                eprintln!("ws: got Processes while waiting for Metrics");
-                            }
-                        }
-                        Err(_e) => {
-                            if debug_on() {
-                                eprintln!(
-                                    "ws: unknown payload while waiting for Metrics (len={})",
-                                    json.len()
-                                );
-                            }
-                        }
-                    }
-                } else if debug_on() {
-                    eprintln!("ws: non-json frame while waiting for Metrics");
-                }
-            }
-            Ok(Some(Err(_e))) => continue,
-            Ok(None) => return None,
-            Err(_elapsed) => continue,
-        }
-    }
-    None
-}
-
 // Send a "get_disks" request and await a JSON Vec<DiskInfo>
 pub async fn request_disks(ws: &mut WsStream) -> Option<Vec<DiskInfo>> {
-    if debug_on() {
-        eprintln!("ws: -> get_disks");
-    }
     if ws.send(Message::Text("get_disks".into())).await.is_err() {
         return None;
     }
-    for _ in 0..8 {
-        match timeout(Duration::from_millis(800), ws.next()).await {
-            Ok(Some(Ok(msg))) => {
-                if debug_on() {
-                    log_msg(&msg);
-                }
-                if let Some(json) = message_to_json(&msg) {
-                    match parse_any_payload(&json) {
-                        Ok(Payload::Disks(d)) => return Some(d),
-                        Ok(Payload::Metrics(_)) => {
-                            if debug_on() {
-                                eprintln!("ws: got Metrics while waiting for Disks");
-                            }
-                        }
-                        Ok(Payload::Processes(_)) => {
-                            if debug_on() {
-                                eprintln!("ws: got Processes while waiting for Disks");
-                            }
-                        }
-                        Err(_e) => {
-                            if debug_on() {
-                                eprintln!(
-                                    "ws: unknown payload while waiting for Disks (len={})",
-                                    json.len()
-                                );
-                            }
-                        }
-                    }
-                } else if debug_on() {
-                    eprintln!("ws: non-json frame while waiting for Disks");
-                }
-            }
-            Ok(Some(Err(_e))) => continue,
-            Ok(None) => return None,
-            Err(_elapsed) => continue,
-        }
-    }
-    None
+    match ws.next().await {
+        Some(Ok(Message::Binary(b))) => {
+            gunzip_to_string(&b).and_then(|s| serde_json::from_str::<Vec<DiskInfo>>(&s).ok())
+        }
+        Some(Ok(Message::Text(json))) => serde_json::from_str::<Vec<DiskInfo>>(&json).ok(),
+        _ => None,
+    }
 }
 
 // Send a "get_processes" request and await a JSON ProcessesPayload
 pub async fn request_processes(ws: &mut WsStream) -> Option<ProcessesPayload> {
-    if debug_on() {
-        eprintln!("ws: -> get_processes");
-    }
     if ws
         .send(Message::Text("get_processes".into()))
         .await
@@ -263,43 +137,70 @@
     {
         return None;
     }
-    for _ in 0..16 {
-        // allow a few more cycles due to gzip size
-        match timeout(Duration::from_millis(1200), ws.next()).await {
-            Ok(Some(Ok(msg))) => {
-                if debug_on() {
-                    log_msg(&msg);
-                }
-                if let Some(json) = message_to_json(&msg) {
-                    match parse_any_payload(&json) {
-                        Ok(Payload::Processes(p)) => return Some(p),
-                        Ok(Payload::Metrics(_)) => {
-                            if debug_on() {
-                                eprintln!("ws: got Metrics while waiting for Processes");
-                            }
-                        }
-                        Ok(Payload::Disks(_)) => {
-                            if debug_on() {
-                                eprintln!("ws: got Disks while waiting for Processes");
-                            }
-                        }
-                        Err(_e) => {
-                            if debug_on() {
-                                eprintln!(
-                                    "ws: unknown payload while waiting for Processes (len={})",
-                                    json.len()
-                                );
+    match ws.next().await {
+        Some(Ok(Message::Binary(b))) => {
+            gunzip_to_string(&b).and_then(|s| serde_json::from_str::<ProcessesPayload>(&s).ok())
+        }
+        Some(Ok(Message::Text(json))) => serde_json::from_str::<ProcessesPayload>(&json).ok(),
+        _ => None,
+    }
+}
+
+#[allow(dead_code)]
+pub async fn start_ws_polling(mut ws: WsStream) {
+    let mut t_fast = interval(Duration::from_millis(500));
+    let mut t_procs = interval(Duration::from_secs(2));
+    let mut t_disks = interval(Duration::from_secs(5));
+
+    let _ = ws.send(Message::Text("get_metrics".into())).await;
+    let _ = ws.send(Message::Text("get_processes".into())).await;
+    let _ = ws.send(Message::Text("get_disks".into())).await;
+
+    loop {
+        tokio::select! {
+            _ = t_fast.tick() => {
+                let _ = ws.send(Message::Text("get_metrics".into())).await;
+            }
+            _ = t_procs.tick() => {
+                let _ = ws.send(Message::Text("get_processes".into())).await;
+            }
+            _ = t_disks.tick() => {
+                let _ = ws.send(Message::Text("get_disks".into())).await;
+            }
+            maybe = ws.next() => {
+                let Some(result) = maybe else { break; };
+                let Ok(msg) = result else { break; };
+                match msg {
+                    Message::Binary(b) => {
+                        if let Some(json) = gunzip_to_string(&b) {
+                            if let Ok(payload) = parse_any_payload(&json) {
+                                match payload {
+                                    Payload::Metrics(_m) => {
+                                        // update your app state with fast metrics
+                                    }
+                                    Payload::Disks(_d) => {
+                                        // update your app state with disks
+                                    }
+                                    Payload::Processes(_p) => {
+                                        // update your app state with processes
+                                    }
+                                }
                             }
                         }
                     }
-                } else if debug_on() {
-                    eprintln!("ws: non-json frame while waiting for Processes");
+                    Message::Text(s) => {
+                        if let Ok(payload) = parse_any_payload(&s) {
+                            match payload {
+                                Payload::Metrics(_m) => {}
+                                Payload::Disks(_d) => {}
+                                Payload::Processes(_p) => {}
+                            }
+                        }
+                    }
+                    Message::Close(_) => break,
+                    _ => {}
                 }
             }
-            Ok(Some(Err(_e))) => continue,
-            Ok(None) => return None,
-            Err(_elapsed) => continue,
-        }
-    }
-    None
+        }
+    }
 }